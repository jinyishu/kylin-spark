<?xml version="1.0" encoding="UTF-8"?>
<!--
  ~ Licensed to the Apache Software Foundation (ASF) under one or more
  ~ contributor license agreements.  See the NOTICE file distributed with
  ~ this work for additional information regarding copyright ownership.
  ~ The ASF licenses this file to You under the Apache License, Version 2.0
  ~ (the "License"); you may not use this file except in compliance with
  ~ the License.  You may obtain a copy of the License at
  ~
  ~    http://www.apache.org/licenses/LICENSE-2.0
  ~
  ~ Unless required by applicable law or agreed to in writing, software
  ~ distributed under the License is distributed on an "AS IS" BASIS,
  ~ WITHOUT WARRANTIES OR CONDITIONS OF ANY KIND, either express or implied.
  ~ See the License for the specific language governing permissions and
  ~ limitations under the License.
  -->

<project xmlns="http://maven.apache.org/POM/4.0.0" xmlns:xsi="http://www.w3.org/2001/XMLSchema-instance" xsi:schemaLocation="http://maven.apache.org/POM/4.0.0 http://maven.apache.org/xsd/maven-4.0.0.xsd">
  <modelVersion>4.0.0</modelVersion>
  <parent>
    <groupId>org.apache.spark</groupId>
    <artifactId>spark-parent_2.12</artifactId>
<<<<<<< HEAD
    <version>3.1.1-kylin-4.x-r34-pufa-wf-006-SNAPSHOT</version>
=======
    <version>3.1.1-kylin-4.x-r34-pufa-wf-007-SNAPSHOT</version>
>>>>>>> 89428b7b
    <relativePath>../pom.xml</relativePath>
  </parent>

  <artifactId>spark-graphx_2.12</artifactId>
  <properties>
    <sbt.project.name>graphx</sbt.project.name>
  </properties>
  <packaging>jar</packaging>
  <name>Spark Project GraphX</name>
  <url>http://spark.apache.org/</url>

  <dependencies>
    <dependency>
      <groupId>org.apache.spark</groupId>
      <artifactId>spark-core_${scala.binary.version}</artifactId>
      <version>${project.version}</version>
    </dependency>
    <dependency>
      <groupId>org.apache.spark</groupId>
      <artifactId>spark-core_${scala.binary.version}</artifactId>
      <version>${project.version}</version>
      <type>test-jar</type>
      <scope>test</scope>
    </dependency>
    <dependency>
      <groupId>org.apache.spark</groupId>
      <artifactId>spark-mllib-local_${scala.binary.version}</artifactId>
      <version>${project.version}</version>
    </dependency>
    <dependency>
      <groupId>org.apache.xbean</groupId>
      <artifactId>xbean-asm7-shaded</artifactId>
    </dependency>
    <dependency>
      <groupId>com.google.guava</groupId>
      <artifactId>guava</artifactId>
    </dependency>
    <dependency>
      <groupId>com.github.fommil.netlib</groupId>
      <artifactId>core</artifactId>
      <version>${netlib.java.version}</version>
    </dependency>
    <dependency>
      <groupId>net.sourceforge.f2j</groupId>
      <artifactId>arpack_combined_all</artifactId>
      <version>0.1</version>
    </dependency>
    <dependency>
      <groupId>org.scalacheck</groupId>
      <artifactId>scalacheck_${scala.binary.version}</artifactId>
      <scope>test</scope>
    </dependency>
    <dependency>
      <groupId>org.apache.spark</groupId>
      <artifactId>spark-tags_${scala.binary.version}</artifactId>
    </dependency>

    <!--
      This spark-tags test-dep is needed even though it isn't used in this module, otherwise testing-cmds that exclude
      them will yield errors.
    -->
    <dependency>
      <groupId>org.apache.spark</groupId>
      <artifactId>spark-tags_${scala.binary.version}</artifactId>
      <type>test-jar</type>
      <scope>test</scope>
    </dependency>

  </dependencies>
  <build>
    <outputDirectory>target/scala-${scala.binary.version}/classes</outputDirectory>
    <testOutputDirectory>target/scala-${scala.binary.version}/test-classes</testOutputDirectory>
  </build>
</project><|MERGE_RESOLUTION|>--- conflicted
+++ resolved
@@ -21,11 +21,7 @@
   <parent>
     <groupId>org.apache.spark</groupId>
     <artifactId>spark-parent_2.12</artifactId>
-<<<<<<< HEAD
-    <version>3.1.1-kylin-4.x-r34-pufa-wf-006-SNAPSHOT</version>
-=======
     <version>3.1.1-kylin-4.x-r34-pufa-wf-007-SNAPSHOT</version>
->>>>>>> 89428b7b
     <relativePath>../pom.xml</relativePath>
   </parent>
 
